--- conflicted
+++ resolved
@@ -69,11 +69,6 @@
 /// The final expression given is wrapped in an `Ok((input, expr, location))`
 ///
 /// for example:
-<<<<<<< HEAD
-///
-=======
-/// ```txt
->>>>>>> 7ec2c00b
 /// parser!(basic_definition loc =
 ///     name <- variable;
 ///     _ <- expect(Token::Equal);
