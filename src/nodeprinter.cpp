--- conflicted
+++ resolved
@@ -146,16 +146,6 @@
     maybePrintArr(next.get());
 }
 
-<<<<<<< HEAD
-void FuncCallNode::print(){
-    cout << name;
-    params->print();
-=======
-void RefVarNode::print(){
-    cout << "(ref " << name << ")";
-    maybePrintArr(next.get());
->>>>>>> f9bdb108
-}
 
 void LetBindingNode::print(){
     cout << "let ";
