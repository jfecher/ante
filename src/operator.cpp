--- conflicted
+++ resolved
@@ -289,81 +289,6 @@
     }
 }
 
-<<<<<<< HEAD
-=======
-/*
- * Finds a GenericTypeParam by name, even if it is a nominal param.
- */
-llvm::Optional<GenericTypeParam> findBindingByName(vector<GenericTypeParam> const& params, string const& name){
-    for(auto &p : params){
-        if(p.typeVarName == name)
-            return p;
-    }
-    return Optional<GenericTypeParam>();
-}
-
-
-/*
- * When casting a tuple to a declared type, type variables often need to be converted
- * from a named variable, say 't, to a structural one, say MyType position 0 when binding MyType
- */
-vector<TypeBinding> convertNominalBindingsToStructuralBindings(TypeCheckResult &tc, AnDataType *dataTy){
-    auto ret = vecOf<TypeBinding>(tc->bindings.size());
-
-    for(auto &binding : tc->bindings){
-        if(binding.isNominalBinding()){
-            auto p2 = findBindingByName(dataTy->generics, binding.getTypeVarName());
-            if(p2){
-                ret.emplace_back(p2->typeVarName, p2->dt, p2->pos, binding.getBinding());
-            }else{
-                ret.push_back(binding);
-            }
-        }else{
-            ret.push_back(binding);
-        }
-    }
-    return ret;
-}
-
-/*
- * Check if a reinterpret cast can be performed and return some
- * information about the type of cast so that no double lookup
- * is needed
- */
-ReinterpretCastResult checkForReinterpretCast(Compiler *c, AnType *castTy, TypedValue &valToCast){
-    auto *dataTy = try_cast<AnDataType>(castTy);
-
-    if(dataTy){
-        auto argTup = toTuple(valToCast.type);
-        auto tc = c->typeEq(dataTy->extTys, argTup);
-        //Given, ('t, i32) and (u32, i32), we have (bind 't to u32) but
-        //we cannot bind to to, say MyType '_ so we convert 't to MyType position n
-        //this is done manually here since we are converting a tuple to a declared type
-        tc->bindings = convertNominalBindingsToStructuralBindings(tc, dataTy);
-
-        if(tc){
-            if(dataTy->isUnionTag())
-                return {ReinterpretCastResult::ValToUnion, tc, dataTy};
-            else
-                return {ReinterpretCastResult::ValToStruct, tc, dataTy};
-        }
-    }
-
-    if(auto *valDt = try_cast<AnDataType>(valToCast.type)){
-        auto argTup = toTuple(castTy);
-        auto tc = c->typeEq(valDt->extTys, argTup);
-        tc->bindings = convertNominalBindingsToStructuralBindings(tc, dataTy);
-
-        if(tc){
-            return {ReinterpretCastResult::ValToPrimitive, tc, dataTy};
-        }
-    }
-
-    return {ReinterpretCastResult::NoCast, {}, nullptr};
-}
-
-
->>>>>>> 50eeb0ff
 /**
  *  Reinterpret a value as a tuple value when casting to a tuple type.
  *
@@ -1505,46 +1430,6 @@
     }
 }
 
-<<<<<<< HEAD
-=======
-/*
- *  Checks the type of a value (usually a function argument) against a type
- *  and attempts to look for and use an implicit conversion if one is found.
- */
-TypedValue typeCheckWithImplicitCasts(Compiler *c, TypedValue &arg, AnType *ty){
-    auto tc = c->typeEq(arg.type, ty);
-    if(tc) return arg;
-
-    return tryImplicitCast(c, arg, ty);
-}
-
-
-TypedValue checkForOperatorOverload(Compiler *c, TypedValue &lhs, int op, TypedValue rhs){
-    string basefn = Lexer::getTokStr(op);
-    vector<AnType*> argtys = {lhs.type, rhs.type};
-    string mangledfn = mangle(basefn, argtys);
-
-    //now look for the function
-    auto fn = c->getMangledFn(basefn, argtys);
-    if(!fn) return fn;
-
-    auto *fnty = try_cast<AnFunctionType>(fn.type);
-
-    AnType *param1 = fnty->extTys[0];
-    AnType *param2 = fnty->extTys[1];
-
-    lhs = typeCheckWithImplicitCasts(c, lhs, param1);
-    rhs = typeCheckWithImplicitCasts(c, rhs, param2);
-
-    if(implicitPassByRef(param1)) lhs = addrOf(c, lhs);
-    if(implicitPassByRef(param2)) rhs = addrOf(c, rhs);
-
-    vector<Value*> argVals = {lhs.val, rhs.val};
-    auto call = c->builder.CreateCall(fn.val, argVals);
-    return TypedValue(call, fnty->getFunctionReturnType());
-}
-
->>>>>>> 50eeb0ff
 
 void CompilingVisitor::visit(SeqNode *n){
     for(auto &node : n->sequence){
