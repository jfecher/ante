--- conflicted
+++ resolved
@@ -74,28 +74,14 @@
         map<string, unique_ptr<CtFunc>> compapi;
 
         void init(){
-<<<<<<< HEAD
-            compapi.emplace("Ante_debug",       new CtFunc((void*)Ante_debug,       AnType::getVoid(), {AnTypeVarType::get("'t'")}));
-            compapi.emplace("Ante_sizeof",      new CtFunc((void*)Ante_sizeof,      AnType::getU32(),  {AnTypeVarType::get("'t'")}));
-            compapi.emplace("Ante_typeof",      new CtFunc((void*)Ante_typeof,      AnType::getPrimitive(TT_Type), {AnTypeVarType::get("'t")}));
-            compapi.emplace("Ante_error",       new CtFunc((void*)Ante_error,       AnType::getVoid(), {AnPtrType::get(AnType::getPrimitive(TT_C8))}));
-            compapi.emplace("Ante_emit_ir",     new CtFunc((void*)Ante_emit_ir,     AnType::getVoid()));
-            compapi.emplace("Ante_forget",      new CtFunc((void*)Ante_forget,      AnType::getVoid(), {AnPtrType::get(AnType::getPrimitive(TT_C8))}));
-            compapi.emplace("FuncDecl_getName", new CtFunc((void*)FuncDecl_getName, AnDataType::get("Str"), {AnDataType::get("Ante.FuncDecl")}));
-=======
             using U = std::unique_ptr<CtFunc>;
-            compapi.emplace("Ante_getAST",      U(new CtFunc((void*)Ante_getAST,      AnPtrType::get(AnDataType::get("Ante.Node")))));
             compapi.emplace("Ante_debug",       U(new CtFunc((void*)Ante_debug,       AnType::getVoid(), {AnTypeVarType::get("'t'")})));
             compapi.emplace("Ante_sizeof",      U(new CtFunc((void*)Ante_sizeof,      AnType::getU32(),  {AnTypeVarType::get("'t'")})));
             compapi.emplace("Ante_typeof",      U(new CtFunc((void*)Ante_typeof,      AnType::getPrimitive(TT_Type), {AnTypeVarType::get("'t")})));
-            compapi.emplace("Ante_store",       U(new CtFunc((void*)Ante_store,       AnType::getVoid(), {AnPtrType::get(AnType::getPrimitive(TT_C8)), AnTypeVarType::get("'t'")})));
-            compapi.emplace("Ante_lookup",      U(new CtFunc((void*)Ante_lookup,      AnTypeVarType::get("'Dyn"), {AnPtrType::get(AnType::getPrimitive(TT_C8))})));
-            compapi.emplace("Ante_eval",        U(new CtFunc((void*)Ante_eval,        AnTypeVarType::get("'Dyn"), {AnPtrType::get(AnType::getPrimitive(TT_C8))})));
             compapi.emplace("Ante_error",       U(new CtFunc((void*)Ante_error,       AnType::getVoid(), {AnPtrType::get(AnType::getPrimitive(TT_C8))})));
             compapi.emplace("Ante_emit_ir",     U(new CtFunc((void*)Ante_emit_ir,     AnType::getVoid())));
             compapi.emplace("Ante_forget",      U(new CtFunc((void*)Ante_forget,      AnType::getVoid(), {AnPtrType::get(AnType::getPrimitive(TT_C8))})));
             compapi.emplace("FuncDecl_getName", U(new CtFunc((void*)FuncDecl_getName, AnDataType::get("Str"), {AnDataType::get("Ante.FuncDecl")})));
->>>>>>> 50eeb0ff
         }
 
         CtFunc* lookup(string const& fn){
