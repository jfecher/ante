#include <llvm/IR/Verifier.h>          //for verifying basic structure of functions
#include <llvm/Support/FileSystem.h>   //for r/w when outputting bitcode
#include <llvm/Support/raw_ostream.h>  //for ostream when outputting bitcode
#include <llvm/Passes/PassBuilder.h>
#include <llvm/Support/raw_os_ostream.h>
#include <llvm/Transforms/Scalar.h>    //for most passes
#include <llvm/Transforms/IPO.h>
#include <llvm/IR/LegacyPassManager.h>
#include <llvm/Support/TargetRegistry.h>
#include <llvm/Target/TargetMachine.h>
#include <llvm/Linker/Linker.h>
#include <llvm/ExecutionEngine/SectionMemoryManager.h>
#include <llvm/ExecutionEngine/GenericValue.h>
#include <llvm/Transforms/IPO/AlwaysInliner.h>
#include <llvm/Transforms/IPO/PassManagerBuilder.h>

#include <cstdio>
#include <cstdlib>
#include <cstring>

#include "parser.h"
#include "compiler.h"
#include "function.h"
#include "types.h"
#include "trait.h"
#include "repl.h"
#include "uniontag.h"
#include "target.h"
#include "nameresolution.h"
#include "typeinference.h"

using namespace std;
using namespace llvm;
using namespace ante::parser;

namespace ante {

/**
 * @param tup The head of the list
 *
 * @return The length of the Node list
 */
size_t getTupleSize(Node *tup){
    size_t size = 0;
    while(tup){
        size++;
        tup = tup->next.get();
    }

    return size;
}

/**
 * @brief Does not check if list contains at least n nodes
 *
 * @param node The head of the list
 * @param n Index of the node to return
 *
 * @return The nth node from the list
 */
Node* getNthNode(Node *node, size_t n){
    for(; n > 0; n--)
        node = node->next.get();
    return node;
}

/**
 * @brief Compiles a list of expressions
 *
 * @param nList The list to compile
 *
 * @return The value of the last expression
 */
TypedValue compileStmtList(Node *nList, Compiler *c){
    TypedValue ret;
    for(Node *n : *nList){
        ret = CompilingVisitor::compile(c, n);
    }
    return ret;
}


/**
 * @return True if the TypeTag is an unsigned integer type
 */
bool isUnsignedTypeTag(const TypeTag tt){
    return tt==TT_U8||tt==TT_U16||tt==TT_U32||tt==TT_U64||tt==TT_Usz;
}


void CompilingVisitor::visit(IntLitNode *n){
    val = TypedValue(ConstantInt::get(*c->ctxt,
                    APInt(getBitWidthOfTypeTag(n->typeTag),
                    atol(n->val.c_str()), isUnsignedTypeTag(n->typeTag))),
            AnType::getPrimitive(n->typeTag));
}


const fltSemantics& typeTagToFltSemantics(TypeTag tokTy){
    switch(tokTy){
        case TT_F16: return APFloat::IEEEhalf();
        case TT_F32: return APFloat::IEEEsingle();
        case TT_F64: return APFloat::IEEEdouble();
        default:     return APFloat::IEEEdouble();
    }
}

void CompilingVisitor::visit(FltLitNode *n){
    val = TypedValue(ConstantFP::get(*c->ctxt, APFloat(typeTagToFltSemantics(n->typeTag), n->val.c_str())),
            AnType::getPrimitive(n->typeTag));
}


void CompilingVisitor::visit(BoolLitNode *n){
    val = TypedValue(ConstantInt::get(*c->ctxt, APInt(1, (bool)n->val, true)),
            AnType::getBool());
}


/** returns true if this tag type does not have any associated types. */
bool isSimpleTag(AnProductType *dt){
    return dt->parentUnionType && dt->fields.size() == 1
        && dt->fields[0] == AnType::getVoid();
}


/**
 * @brief Compiles a TypeNode
 *
 * @return The tag value if this node is a union tag, otherwise it returns
 *         a compile-time value of type Type
 */
void CompilingVisitor::visit(TypeNode *n){
    //check for enum value
    if(n->typeTag == TT_Data || n->typeTag == TT_TaggedUnion){
        auto *dataTy = AnProductType::get(n->typeName);
        if(!dataTy or !isSimpleTag(dataTy)) goto rettype;

        auto *unionDataTy = dataTy->parentUnionType;

        size_t tagIndex = unionDataTy->getTagVal(n->typeName);
        Value *tag = ConstantInt::get(*c->ctxt, APInt(8, tagIndex, true));

        Type *unionTy = c->anTypeToLlvmType(unionDataTy, true);

        Type *curTy = tag->getType();

        //allocate for the largest possible union member
        auto *alloca = c->builder.CreateAlloca(unionTy);

        //but make sure to bitcast it to the current member before storing an incorrect type
        Value *castTo = c->builder.CreateBitCast(alloca, curTy->getPointerTo());
        c->builder.CreateStore(tag, castTo);

        //load the initial alloca, not the bitcasted one
        Value *unionVal = c->builder.CreateLoad(alloca);
        val = TypedValue(unionVal, unionDataTy);
        return;
    }

rettype:
    //return the type as a value
    auto *ty = toAnType(n);

    //The TypeNode* address is wrapped in an llvm int so that llvm::Value methods can be called
    //without crashing, even if their result is meaningless
    Value *v = c->builder.getInt64((unsigned long)ty);
    val =TypedValue(v, AnType::getPrimitive(TT_Type));
}

/**
 * @brief Compiles a Str literal that contains 1+ sites of string interpolation.
 * Concatenates
 *
 * @param sln The string literal to compile
 * @param pos The index of the first instance of ${ in the string
 *
 * @return The resulting concatenated Str
 */
TypedValue compStrInterpolation(Compiler *c, StrLitNode *sln, int pos){
    //get the left part of the string
    string l = sln->val.substr(0, pos);

    //make a new sub-location for it
    yy::location lloc = mkLoc(mkPos(sln->loc.begin.filename, sln->loc.begin.line, sln->loc.begin.column),
		                mkPos(sln->loc.end.filename,   sln->loc.end.line,   sln->loc.begin.column + pos-1));
    auto *ls = new StrLitNode(lloc, l);


    auto posEnd = sln->val.find("}", pos);
    if(posEnd == string::npos)
        error("Interpolated string must have a closing bracket", sln->loc);

    //this is the ${...} part of the string without the ${ and }
    string m = sln->val.substr(pos+2, posEnd - (pos+2));

    string r = sln->val.substr(posEnd+1);
    yy::location rloc = mkLoc(mkPos(sln->loc.begin.filename, sln->loc.begin.line, sln->loc.begin.column + posEnd + 1),
							  mkPos(sln->loc.end.filename,   sln->loc.end.line,   sln->loc.end.column));
    auto *rs = new StrLitNode(rloc, r);

    //now that the string is separated, begin interpolation preparation

    //lex and parse
    auto *lex = new Lexer(sln->loc.begin.filename, m,
            sln->loc.begin.line-1, sln->loc.begin.column + pos);
    setLexer(lex);
    yy::parser p{};
    int flag = p.parse();
    if(flag != PE_OK){ //parsing error, cannot procede
        fputs("Syntax error in string interpolation, aborting.\n", stderr);
        exit(flag);
    }

    //TODO: abstract the following into compile() or similar
    RootNode *expr = parser::getRootNode();
    TypedValue val;

    // errors may occur here but we cannot recover so let it throw
    NameResolutionVisitor::resolve(expr);
    TypeInferenceVisitor::infer(expr);

    //Compile main and hold onto the last value
    for(auto &n : expr->main){
        try{
            val = CompilingVisitor::compile(c, n.get());
        }catch(CtError e){}
    }

    if(!val) return val;

    //Finally, the interpolation is done.  Now just combine the three strings
    //get the ++_Str_Str function
    string appendFn = "++";
    string mangledAppendFn = "++_Str_Str";
    auto lstr = CompilingVisitor::compile(c, ls);
    auto rstr = CompilingVisitor::compile(c, rs);

    auto fn = c->getFunction(appendFn, mangledAppendFn);
    if(!fn) error("++ overload for Str and Str not found while performing Str interpolation."
            "  The prelude may not be imported correctly.", sln->loc);

    //call the ++ function to combine the three strings
    auto *appendL = c->builder.CreateCall(fn.val, vector<Value*>{lstr.val, val.val});
    auto *appendR = c->builder.CreateCall(fn.val, vector<Value*>{appendL, rstr.val});

    //create the returning typenode
    return TypedValue(appendR, val.type);
}


void CompilingVisitor::visit(StrLitNode *n){
    auto idx = n->val.find("${");

    if(idx != string::npos && (idx == 0 or n->val.find("\\${") != idx - 1)){
        this->val = compStrInterpolation(c, n, idx);
        return;
    }

    AnType *strty = AnProductType::get("Str");

    auto *ptr = c->builder.CreateGlobalStringPtr(n->val, "_strlit");

	//get the llvm Str data type from a fake type node in case we are compiling
	//the prelude && the Str data type isnt translated into an llvmty yet
    auto *tupleTy = cast<StructType>(c->anTypeToLlvmType(strty));

	vector<Constant*> strarr = {
		UndefValue::get(Type::getInt8PtrTy(*c->ctxt)),
		ConstantInt::get(*c->ctxt, APInt(AN_USZ_SIZE, n->val.length(), true))
	};

    auto *uninitStr = ConstantStruct::get(tupleTy, strarr);
    auto *str = c->builder.CreateInsertValue(uninitStr, ptr, 0);

    this->val = TypedValue(str, strty);
}

void CompilingVisitor::visit(CharLitNode *n){
    this->val = TypedValue(ConstantInt::get(*c->ctxt, APInt(8, n->val, true)), AnType::getPrimitive(TT_C8));
}


void CompilingVisitor::visit(ArrayNode *n){
    vector<Constant*> arr;

    for(auto& n : n->exprs){
        auto tval = CompilingVisitor::compile(c, n);
        arr.push_back((Constant*)tval.val);
    }

    if(n->exprs.empty()){
        auto *ty = ArrayType::get(Type::getInt8Ty(*c->ctxt)->getPointerTo(), 0);
        auto *carr = ConstantArray::get(ty, arr);
        this->val = TypedValue(carr, n->getType());
    }else{
        auto *ty = ArrayType::get(arr[0]->getType(), n->exprs.size());
        auto *carr = ConstantArray::get(ty, arr);
        this->val = TypedValue(carr, n->getType());
    }
}

/**
 * @brief Creates and returns a literal of type void
 *
 * @return A void literal
 */
TypedValue Compiler::getVoidLiteral(){
    return TypedValue(UndefValue::get(Type::getInt8Ty(*ctxt)), AnType::getVoid());
}

void CompilingVisitor::visit(TupleNode *n){
    //A void value is represented by the empty tuple, ()
    if(n->exprs.empty()){
        this->val = c->getVoidLiteral();
        return;
    }

    auto elemTys = vecOf<AnType*>(n->exprs.size());
    auto vals = vecOf<Value*>(n->exprs.size());

    for(auto &expr : n->exprs){
        expr->accept(*this);
        vals.push_back(this->val.val);
        elemTys.push_back(this->val.type);
    }

    Value* tuple = c->tupleOf(vals, false);

    auto *tupTy = AnAggregateType::get(TT_Tuple, elemTys);
    this->val = TypedValue(tuple, tupTy);
}


/**
 * @brief Compiles a tuple's elements and returns them in a vector
 *
 * @return A vector of a tuple's elements
 */
vector<TypedValue> TupleNode::unpack(Compiler *c){
    vector<TypedValue> ret;
    for(auto& n : exprs){
        auto tv = CompilingVisitor::compile(c, n);

        if(tv && tv.type->typeTag != TT_Void)
            ret.push_back(tv);
    }
    return ret;
}


/*
 *  When a retnode is compiled within a block, care must be taken to not
 *  forcibly insert the branch instruction afterwards as it leads to dead code.
 */
void CompilingVisitor::visit(RetNode *n){
    n->expr->accept(*this);
    TypedValue ret = val;

    auto retInst = ret.type->typeTag == TT_Void ?
                 TypedValue(c->builder.CreateRetVoid(), ret.type) :
                 TypedValue(c->builder.CreateRet(ret.val), ret.type);

    auto *f = c->getCurrentFunction();
    f->returns.push_back({retInst, n->expr->loc});
    this->val = retInst;
}



/*
 * TODO: implement for abitrary compile-time Str expressions
 */
void CompilingVisitor::visit(ImportNode *n){
    val = c->getVoidLiteral();
}


void CompilingVisitor::visit(WhileNode *n){
    Function *f = c->builder.GetInsertBlock()->getParent();
    BasicBlock *cond  = BasicBlock::Create(*c->ctxt, "while_cond", f);
    BasicBlock *begin = BasicBlock::Create(*c->ctxt, "while", f);
    BasicBlock *end   = BasicBlock::Create(*c->ctxt, "end_while", f);

    c->builder.CreateBr(cond);
    c->builder.SetInsertPoint(cond);

    //Allow break/continue to occur in the while condition
    //portion of the loop to allow them in the "body" of
    //while ... do () loops
    c->compCtxt->breakLabels->push_back(end);
    c->compCtxt->continueLabels->push_back(cond);

    try{
        n->condition->accept(*this);

        c->builder.CreateCondBr(val.val, begin, end);
        c->builder.SetInsertPoint(begin);

        n->child->accept(*this);
    }catch(CtError e){
        c->compCtxt->breakLabels->pop_back();
        c->compCtxt->continueLabels->pop_back();
        throw e;
    }

    c->compCtxt->breakLabels->pop_back();
    c->compCtxt->continueLabels->pop_back();

    if(!dyn_cast<ReturnInst>(val.val) && !dyn_cast<BranchInst>(val.val))
        c->builder.CreateBr(cond);

    c->builder.SetInsertPoint(end);
    this->val = c->getVoidLiteral();
}


void CompilingVisitor::visit(ForNode *n){
    Function *f = c->builder.GetInsertBlock()->getParent();
    BasicBlock *cond  = BasicBlock::Create(*c->ctxt, "for_cond", f);
    BasicBlock *begin = BasicBlock::Create(*c->ctxt, "for", f);
    BasicBlock *incr = BasicBlock::Create(*c->ctxt, "for_incr", f);
    BasicBlock *end   = BasicBlock::Create(*c->ctxt, "end_for", f);

    auto rangev = CompilingVisitor::compile(c, n->range);

    //check if the range expression is its own iterator and thus implements Iterator
    //If it does not, see if it implements Iterable by attempting to call into_iter on it
    auto *dt = try_cast<AnDataType>(rangev.type);
    if(!dt or !c->typeImplementsTrait(dt, "Iterator")){
        auto res = c->callFn("into_iter", {rangev});

        if(!res)
            error("Range expression of type " + anTypeToColoredStr(rangev.type) + " needs to implement " +
                lazy_str("Iterable", AN_TYPE_COLOR) + " or " + lazy_str("Iterator", AN_TYPE_COLOR) +
                " to be used in a for loop", n->range->loc);

        rangev = res;
    }

    //by this point, rangev now properly stores the range information,
    //so store it on the stack and insert calls to unwrap, has_next,
    //and next at the beginning, beginning, and end of the loop respectively.
    Value *alloca = c->builder.CreateAlloca(rangev.getType());
    c->builder.CreateStore(rangev.val, alloca);

    c->builder.CreateBr(cond);
    c->builder.SetInsertPoint(cond);

    //set var = unwrap range

    //candval = is_done range
    auto rangeVal = TypedValue(c->builder.CreateLoad(alloca), rangev.type);

    auto is_done = c->callFn("has_next", {rangeVal});
    if(!is_done) error("Range expression of type " + anTypeToColoredStr(rangev.type) + " does not implement " +
            lazy_str("Iterable", AN_TYPE_COLOR) + ", which it needs to be used in a for loop", n->range->loc);

    c->builder.CreateCondBr(is_done.val, begin, end);
    c->builder.SetInsertPoint(begin);

    //call unwrap at start of loop
    //make sure to update rangeVal
    rangeVal = TypedValue(c->builder.CreateLoad(alloca), rangev.type);
    auto uwrap = c->callFn("unwrap", {rangeVal});
    if(!uwrap) error("Range expression of type " + anTypeToColoredStr(rangev.type) + " does not implement " +
            lazy_str("Iterable", AN_TYPE_COLOR) + ", which it needs to be used in a for loop", n->range->loc);

    //TODO: handle arbitrary patterns
    // auto *decl = n->pattern->decls[0];
    // decl->tval = uwrap;

    //register the branches to break/continue to right before the body
    //is compiled in case there was an error compiling the range
    c->compCtxt->breakLabels->push_back(end);
    c->compCtxt->continueLabels->push_back(incr);

    //compile the rest of the loop's body
    try{
        n->child->accept(*this);
    }catch(CtError e){
        c->compCtxt->breakLabels->pop_back();;
        c->compCtxt->continueLabels->pop_back();
        throw e;
    }

    c->compCtxt->breakLabels->pop_back();;
    c->compCtxt->continueLabels->pop_back();

    if(!val) return;
    if(!dyn_cast<ReturnInst>(val.val) && !dyn_cast<BranchInst>(val.val)){
        //set range = next range
        c->builder.CreateBr(incr);
        c->builder.SetInsertPoint(incr);

        TypedValue arg = {c->builder.CreateLoad(alloca), rangev.type};
        auto next = c->callFn("next", {arg});
        if(!next) error("Range expression of type " + anTypeToColoredStr(rangev.type) + " does not implement "
                + lazy_str("Iterable", AN_TYPE_COLOR) + ", which it needs to be used in a for loop", n->range->loc);

        c->builder.CreateStore(next.val, alloca);
        c->builder.CreateBr(cond);
    }

    c->builder.SetInsertPoint(end);
    this->val = c->getVoidLiteral();
}


void CompilingVisitor::visit(JumpNode *n){
    n->expr->accept(*this);

    auto *ci = dyn_cast<ConstantInt>(val.val);
    if(!ci)
        error("Expression must evaluate to a constant integer\n", n->expr->loc);

    if(!isUnsignedTypeTag(val.type->typeTag) && ci->getSExtValue() < 0)
        error("Cannot jump out of a negative number (" + to_string(ci->getSExtValue()) +  ") of loops", n->expr->loc);

    //we can now safely get the zero-extended value of ci since even if it is signed, it is not negative
    auto jumpCount = ci->getZExtValue();

    //NOTE: continueLabels->size() == breakLabels->size() always
    auto loopCount = c->compCtxt->breakLabels->size();

    if(loopCount == 0)
        error("There are no loops to jump out of", n->loc);


    if(jumpCount == 0)
        error("Cannot jump out of 0 loops", n->expr->loc);


    if(jumpCount > loopCount)
        error("Cannot jump out of " + to_string(jumpCount) + " loops when there are only " +
                to_string(c->compCtxt->breakLabels->size()) + " loop(s) nested", n->expr->loc);

    //actually create the branch instruction
    BranchInst *br = n->jumpType == Tok_Continue ?
        c->builder.CreateBr( c->compCtxt->continueLabels->at(loopCount - jumpCount) ) :
        c->builder.CreateBr( c->compCtxt->breakLabels->at(loopCount - jumpCount) );

    //Although returning a void, use the br as the value so loops know the last instruction was a br and not to insert another
    this->val = TypedValue(br, AnType::getVoid());
}


//create a new scope if the user indents
void CompilingVisitor::visit(BlockNode *n){
    n->block->accept(*this);
}


/**
 *  @brief This is a stub.  Compilation of parameters is handled within Compiler::compFn
 */
void CompilingVisitor::visit(NamedValNode *n)
{
    //STUB
}


/**
 * @brief Performs a lookup for an identifier and returns its value if found
 *
 * @return The value of the variable
 */
void CompilingVisitor::visit(VarNode *n){
    if(n->decl->tval){
        val = n->decl->tval;
    }else{
        n->decl->definition->accept(*this);
    }
}

/**
 * @brief Helper function to compile a variable declaration with no specified type.
 *        Matches the type of the variable with the init expression's type.
 *
 * @param node The declaration expression
 *
 * @return The newly-declared variable with an inferred type
 */
void compMutBinding(VarAssignNode *node, CompilingVisitor &cv){
    Compiler *c = cv.c;
    if(!dynamic_cast<VarNode*>(node->ref_expr))
        error("Unknown pattern for l-expr", node->expr->loc);

    auto *decl = static_cast<VarNode*>(node->ref_expr)->decl;

    node->expr->accept(cv);
    TypedValue &val = cv.val;

    for(auto &n : node->modifiers){
        TokenType m = (TokenType)n->mod;
        val.type = (AnType*)val.type->addModifier(m);
    }

    if(cv.c->isJIT)
        val.type = (AnType*)val.type->addModifier(Tok_Ante);

    //set the value as mutable if not already.
    val.type = (AnType*)val.type->addModifier(Tok_Mut);

    //location to store var
    Value *ptr = decl->isGlobal() ?
            (Value*) new GlobalVariable(*c->module, val.getType(), false,
                    GlobalValue::PrivateLinkage, UndefValue::get(val.getType()), decl->name) :
            c->builder.CreateAlloca(val.getType(), nullptr, decl->name.c_str());

    TypedValue alloca{ptr, val.type};
    decl->tval = alloca;

    c->builder.CreateStore(val.val, alloca.val);
    cv.val = c->getVoidLiteral();
}


void compLetBinding(VarAssignNode *node, CompilingVisitor &cv){
    Compiler *c = cv.c;
    if(!dynamic_cast<VarNode*>(node->ref_expr))
        error("Unknown pattern for l-expr", node->expr->loc);

    auto *decl = static_cast<VarNode*>(node->ref_expr)->decl;

    TypedValue val = CompilingVisitor::compile(c, node->expr);

    for(auto &n : node->modifiers){
        TokenType m = (TokenType)n->mod;
        val.type = (AnType*)val.type->addModifier(m);
    }

    if(cv.c->isJIT)
        val.type = (AnType*)val.type->addModifier(Tok_Ante);

    if(decl->isGlobal()){
        //location to store var
        Value *ptr = new GlobalVariable(*c->module, val.getType(), false,
                        GlobalValue::PrivateLinkage, UndefValue::get(val.getType()), decl->name);

        TypedValue alloca{ptr, val.type};
        decl->tval = alloca;
        cv.val = {c->builder.CreateStore(val.val, alloca.val), val.type};
    }else{
        decl->tval = val;
        cv.val = val;
    }
}


void CompilingVisitor::visit(ModNode *n){
    if(n->mod == Tok_Ante){
        val = compileAndCallAnteFunction(c, n);
    }else{
        cerr << "Warning: " << Lexer::getTokStr(n->mod) << " unimplemented in expr:\n";
        PrintingVisitor::print(n);
        n->expr->accept(*this);
    }
}


/**
 * @brief Compiles an insertion operand into a named field. eg. str#len = 2
 *
 * @param bop The field extract that is the lhs of the insertion expression
 * @param expr The rhs of the insertion expression
 *
 * @return A void literal
 */
TypedValue compFieldInsert(Compiler *c, BinOpNode *bop, Node *expr){
    VarNode *field = static_cast<VarNode*>(bop->rval.get());

    //A . operator can also have a type/module as its lval, but its
    //impossible to insert into a non-value so fail if the lvalue is one
    if(auto *tn = dynamic_cast<TypeNode*>(bop->lval.get()))
        error("Cannot insert value into static module '" +
                anTypeToColoredStr(toAnType(tn)), tn->loc);


    Value *val;
    AnType *tyn;

    //prevent l from being used after this scope; only val and tyn should be used as only they
    //are updated with the automatic pointer dereferences.
    {
        CompilingVisitor cv{c};
        auto l = compileRefExpr(cv, bop->lval.get(), expr);

        val = l.val;
        tyn = l.type;
    }

    //the . operator automatically dereferences pointers, so update val and tyn accordingly.
    while(auto *ptr = try_cast<AnPtrType>(tyn)){
        val = c->builder.CreateLoad(val);
        tyn = ptr->extTy;
    }

    //this is the variable that will store the changes after the later insertion
    Value *var = static_cast<LoadInst*>(val)->getPointerOperand();

    //check to see if this is a field index
    if(auto dataTy = try_cast<AnProductType>(tyn)){
        auto index = dataTy->getFieldIndex(field->name);

        if(index != -1){
            auto newval = CompilingVisitor::compile(c, expr);

            //see if insert operator # = is overloaded already
            string op = "#";
            vector<AnType*> argTys = {tyn, AnType::getI32(), newval.type};
            string mangledfn = mangle(op, argTys);
            auto fn = c->getFunction(op, mangledfn);
            if(fn)
                return TypedValue(c->builder.CreateCall(fn.val, vector<Value*>{
                            var, c->builder.getInt32(index), newval.val}),
                        fn.type->getFunctionReturnType());

            Value *nv = newval.val;
            Type *nt = val->getType()->getStructElementType(index);

            //Type check may succeed if a void* is being inserted into any ptr slot,
            //but llvm will still complain so we create a bit cast to appease it
            if(nv->getType() != nt && newval.type->typeTag == TT_Ptr) {
                nv = c->builder.CreateBitCast(nv, nt);
            }

            auto *ins = c->builder.CreateInsertValue(val, nv, index);

            c->builder.CreateStore(ins, var);
            return c->getVoidLiteral();
        }
    }

    error("Method/Field " + field->name + " not found in type " + anTypeToColoredStr(tyn), bop->loc);
    return {};
}

/**
 * @brief Keeps track of assignments to variables
 *
 * This will fail if the assignment is not in the form: ident := expr
 */
TypedValue compileRefExpr(CompilingVisitor &cv, Node *refExpr, Node *assignExpr){
    if(VarNode *vn = dynamic_cast<VarNode*>(refExpr)){
        auto *decl = vn->decl;

        if(!decl->tval.type->hasModifier(Tok_Mut))
            error("Variable must be mutable to be assigned to, but instead is an immutable " +
                    anTypeToColoredStr(decl->tval.type), refExpr->loc);


        TypedValue ret;
        if(decl->shouldAutoDeref()){
            auto *load = cv.c->builder.CreateLoad(decl->tval.val, vn->name);
            ret = TypedValue(load, decl->tval.type);
        }else{
            ret = decl->tval;
        }

        return ret;
    }else{
        refExpr->accept(cv);
        return cv.val;
    }
}

/**
 * @brief Compiles an assign expression of an already-declared variable
 *
 * @return A void literal
 */
void CompilingVisitor::visit(VarAssignNode *n){
    //If this is an insert value (where the lval resembles var[index] = ...)
    //then this must be instead compiled with compInsert, otherwise the [ operator
    //would retrieve the value at the index instead of the reference for storage.
    if(BinOpNode *bop = dynamic_cast<BinOpNode*>(n->ref_expr)){
        if(bop->op == '#'){
            this->val = c->compInsert(bop, n->expr.get());
            return;
        }else if(bop->op == '.'){
            this->val = compFieldInsert(c, bop, n->expr.get());
            return;
        }
    }

    if(n->hasModifier(Tok_Mut)){
        compMutBinding(n, *this);
        return;
    }else if(!n->modifiers.empty()){
        compLetBinding(n, *this);
        return;
    }

    //otherwise, this is just a normal assign to a variable
    this->val = compileRefExpr(*this, n->ref_expr, n->expr.get());
    Value *dest = val.val;

    //compile the expression to store
    TypedValue assignExpr = CompilingVisitor::compile(c, n->expr);

    //lvalue must compile to a pointer for storage, usually an alloca value
    if(!PointerType::isLoadableOrStorableType(val.getType())){
        error("Attempted assign without a memory address, with type "
                + anTypeToColoredStr(val.type), n->ref_expr->loc);
    }

    //now actually create the store
    c->builder.CreateStore(assignExpr.val, dest);

    //all assignments return a void value
    this->val = c->getVoidLiteral();
}


/**
 * @brief Mangles a function name
 *
 * @param base The unmangled function name
 * @param params The type of each parameter of the function
 *
 * @return The mangled version of the function name
 */
string mangle(string const& base, vector<AnType*> const& params){
    string name = base;
    for(auto *tv : params){
        if(tv->typeTag != TT_Void)
            name += "_" + anTypeToStr(tv);
    }
    return name;
}

string mangle(FuncDecl *fd, vector<AnType*> const& params){
    if(fd->isDecl())
        return fd->getName();

    string name = fd->getName();
    for(auto *tv : params)
        if(tv->typeTag != TT_Void)
            name += "_" + anTypeToStr(tv);
    return name;
}

string mangle(string const& base, shared_ptr<NamedValNode> const& paramTys){
    string name = base;
    NamedValNode *cur = paramTys.get();
    while(cur){
        auto *tn = (TypeNode*)cur->typeExpr.get();

        if(!tn)
            name += "...";
        else if(tn == (void*)1)
            name += AN_MANGLED_SELF;
        else if(tn->typeTag != TT_Void)
            name += "_" + typeNodeToStr(tn);

        cur = (NamedValNode*)cur->next.get();
    }
    return name;
}

string mangle(string const& base, TypeNode *paramTys){
    string name = base;
    while(paramTys){
        if(paramTys->typeTag != TT_Void)
            name += "_" + typeNodeToStr(paramTys);
        paramTys = (TypeNode*)paramTys->next.get();
    }
    return name;
}

string mangle(string const& base, TypeNode *p1, TypeNode *p2){
    string name = base;
    string param1 = "_" + typeNodeToStr(p1);
    string param2 = "_" + typeNodeToStr(p2);
    name += param1 + param2;
    return name;
}

string mangle(string const& base, TypeNode *p1, TypeNode *p2, TypeNode *p3){
    string name = base;
    string param1 = "_" + typeNodeToStr(p1);
    string param2 = "_" + typeNodeToStr(p2);
    string param3 = "_" + typeNodeToStr(p3);
    name += param1 + param2 + param3;
    return name;
}

/**
 * @brief Given a list of FuncDeclNodes, returns the function whose name
 *        matches basename, or returns nullptr if not found.
 *
 * @param list A list containing only FuncDeclNodes
 * @param basename The basename of the function to search for
 *
 * @return The FuncDeclNode sharing the basename or nullptr if no matching
 *         functions were found.
 */
FuncDeclNode* findFDN(Node *list, string const& basename){
    for(Node *n : *list){
        auto *fdn = (FuncDeclNode*)n;

        if(fdn->name == basename){
            return fdn;
        }
    }
    return nullptr;
}


void CompilingVisitor::visit(ExtNode *n){
    this->val = c->getVoidLiteral();
}

/**
 * @return True if a DataType implements the specified trait
 */
bool Compiler::typeImplementsTrait(AnDataType* dt, string traitName) const{
    for(auto& tr : dt->traitImpls)
        if(tr->name == traitName)
            return true;
    return false;
}


void CompilingVisitor::visit(DataDeclNode *n){
    //updateLlvmTypeBinding(c, data, true);
    this->val = c->getVoidLiteral();
}


void CompilingVisitor::visit(TraitNode *n){
    this->val = c->getVoidLiteral();
}


/**
 * @brief This is a stub until patterns are properly implemented
 *
 * @return A void literal
 */
void CompilingVisitor::visit(MatchBranchNode *n){
    //STUB
}

/**
 * @brief Removes all text after the final . in a string
 *
 * @return The string with the file extension removed
 */
string removeFileExt(string file){
    auto index = file.find_last_of('.');
    return index == string::npos ? file : file.substr(0, index);
}


template<typename T>
void compileAll(Compiler *c, vector<T> &vec){
    CompilingVisitor v{c};
    for(auto &elem : vec){
        try{
            elem->accept(v);
        }catch(CtError err){}
    }
}


bool Compiler::scanAllDecls(RootNode *root){
    NameResolutionVisitor::resolve(root);
    if(!errorCount())
        TypeInferenceVisitor::infer(root);
    return errorCount();
}

void Compiler::eval(){
    //setup compiler
    createMainFn();
    startRepl(this);
}

Function* Compiler::createMainFn(){
    Type* argcty = Type::getInt32Ty(*ctxt);
    Type* argvty = Type::getInt8Ty(*ctxt)->getPointerTo()->getPointerTo();

    //get or create the function type for the main method: (i32, c8**)->i32
    FunctionType *ft = isLib?
        FunctionType::get(Type::getInt32Ty(*ctxt), {}, false):
        FunctionType::get(Type::getInt32Ty(*ctxt), {argcty, argvty}, false);

    //Actually create the function in module m
    string fnName = isLib ? "init_module" : "main";
    Function *main = Function::Create(ft, Function::ExternalLinkage, fnName, module.get());

    //Create the entry point for the function
    BasicBlock *bb = BasicBlock::Create(*ctxt, "entry", main);
    builder.SetInsertPoint(bb);

    if(!isLib){
        //create argc and argv global vars
        auto *argc = new GlobalVariable(*module, argcty, false, GlobalValue::PrivateLinkage, builder.getInt32(0), "argc");
        auto *argv = new GlobalVariable(*module, argvty, false, GlobalValue::PrivateLinkage, ConstantPointerNull::get(dyn_cast<PointerType>(argvty)), "argv");
        auto args = main->arg_begin();

        builder.CreateStore(&*args, argc);
        builder.CreateStore(&*++args, argv);
<<<<<<< HEAD
=======

        AnType *argcAnty = BasicModifier::get(AnType::getPrimitive(TT_I32), Tok_Global);
        AnType *argvAnty = BasicModifier::get(AnPtrType::get(AnPtrType::get(AnType::getPrimitive(TT_C8))), Tok_Global);

        Assignment assignment{Assignment::Parameter, nullptr};

        stoVar("argc", new Variable("argc", TypedValue(builder.CreateLoad(argc), argcAnty), 1, assignment));
        stoVar("argv", new Variable("argv", TypedValue(builder.CreateLoad(argv), argvAnty), 1, assignment));

        main_fn_ty = AnFunctionType::get(AnType::getU8(), {argcAnty, argvAnty});
    }else{
        main_fn_ty = AnFunctionType::get(AnType::getU8(), {});
>>>>>>> 50eeb0ff
    }

    return main;
}


void CompilingVisitor::visit(RootNode *n){
    if(c->scanAllDecls(n))
        return;

    //Compile the rest of the program
    for(auto &node : n->main){
        try{
            if(node)
                node->accept(*this);
        }catch(CtError e){}
    }

    if(n->main.empty())
        this->val = c->getVoidLiteral();
}

/**
 * @brief Fills the given PassManager with passes appropriate
 * for the given optLvl.
 *
 * @param pm The PassManager to add passes to
 * @param optLvl The optimization level in the range 0..3.
 * Determines which passes should be added.  With 3 being
 * all passes.
 */
void addPasses(llvm::Module *m, char optLvl){
    if(optLvl > 0){
        llvm::verifyModule(*m, &dbgs());

        llvm::legacy::PassManager pm;
        llvm::PassManagerBuilder pmb;
        pmb.OptLevel = optLvl;
        pmb.populateModulePassManager(pm);
        pm.run(*m);
    }
}



void Compiler::compile(){
    if(compiled){
        cerr << "Module " << module->getName().str() << " is already compiled, cannot recompile.\n";
        return;
    }

    try {
        //create implicit main function and import the prelude
        createMainFn();

        CompilingVisitor::compile(this, ast);

        //always return 0
        builder.CreateRet(ConstantInt::get(*ctxt, APInt(32, 0)));

        if(!errorCount() && !isLib){
            addPasses(module.get(), optLvl);
        }

        //flag this module as compiled.
        compiled = true;
    }catch(...){}

    if(errorCount()){
        fputs("Compilation aborted.\n", stderr);
        exit(1);
    }
}


void Compiler::compileNative(){
    if(!compiled) compile();

    //this file will become the obj file before linking
    string objFile = outFile + ".o";

    if(!compileIRtoObj(module.get(), objFile)){
        linkObj(objFile, outFile);
        remove(objFile.c_str());
    }
}

int Compiler::compileObj(string &outName){
    if(!compiled) compile();

    string modName = removeFileExt(fileName);
    string objFile = outName.length() > 0 ? outName : modName + ".o";

    return compileIRtoObj(module.get(), objFile);
}


const Target* getTarget(){
    LLVMInitializeNativeTarget();
    LLVMInitializeNativeAsmPrinter();
    string err = "";

    string triple = Triple(AN_NATIVE_ARCH, AN_NATIVE_VENDOR, AN_NATIVE_OS).getTriple();
    const Target* target = TargetRegistry::lookupTarget(triple, err);

    if(!err.empty()){
        cerr << err << endl;
		cerr << "Selected triple: " << AN_NATIVE_ARCH ", " AN_NATIVE_VENDOR ", " AN_NATIVE_OS << endl;
		cerr << "\nRegistered targets:\n";
        llvm::raw_os_ostream os{std::cout};
		TargetRegistry::printRegisteredTargetsForVersion(os);
        exit(1);
    }

    return target;
}

TargetMachine* getTargetMachine(){
    auto *target = getTarget();

    string cpu = "";
    string features = "";
    string triple = Triple(AN_NATIVE_ARCH, AN_NATIVE_VENDOR, AN_NATIVE_OS).getTriple();
    TargetOptions op;

    TargetMachine *tm = target->createTargetMachine(triple, cpu, features, op, Reloc::Model::PIC_,
            None, CodeGenOpt::Level::Aggressive);

    if(!tm){
        cerr << "Error when initializing TargetMachine.\n";
        exit(1);
    }

    return tm;
}


void Compiler::jitFunction(Function *f){
    if(!jit.get()){
        auto* eBuilder = new EngineBuilder(unique_ptr<llvm::Module>(module.get()));

        string err;

        jit.reset(eBuilder->setErrorStr(&err).setEngineKind(EngineKind::JIT).create());
        if(err.length() > 0) cerr << err << endl;
    }

    compileIRtoObj(module.get(), (".tmp_" + f->getName()).str());
    jit->addModule(move(module));
    jit->finalizeObject();
    remove((".tmp_" + f->getName()).str().c_str());

    auto* fn = jit->getPointerToFunction(f);

    if(fn)
        reinterpret_cast<void(*)()>(fn)();
}


int Compiler::compileIRtoObj(llvm::Module *mod, string outFile){
    auto *tm = getTargetMachine();

	char **err = nullptr;
	char *filename = (char*)outFile.c_str();
	int res = LLVMTargetMachineEmitToFile(
		(LLVMTargetMachineRef)tm,
		(LLVMModuleRef)mod,
		filename,
		(LLVMCodeGenFileType)llvm::TargetMachine::CGFT_ObjectFile, err);

    delete tm;
    return res;
}


int Compiler::linkObj(string inFiles, string outFile){
    string cmd = AN_LINKER " " + inFiles + " -static -o " + outFile;
    return system(cmd.c_str());
}


void Compiler::emitIR(){
    if(!compiled) compile();

    std::error_code ec;
    auto&& fd = raw_fd_ostream(outFile + ".ll", ec, llvm::sys::fs::OpenFlags::F_Text);
    module->print(fd, nullptr);
}


/**
 * @brief Prints type and value of TypeNode to stdout
 */
void TypedValue::dump() const{
    if(!type){
        cout << "(null)\n";
        return;
    }

    cout << "type:\t" << anTypeToStr(type) << endl
         << "val:\t" << flush;

    if(type->typeTag == TT_Void)
        puts("void ()");
    else if(type->typeTag == TT_Type)
        cout << anTypeToStr(extractTypeValue(*this)) << endl;
    else if(type->typeTag == TT_MetaFunction)
        cout << "(compiler API function)\n";
    else{
        if(val){
            val->print(llvm::dbgs(), false);
            llvm::dbgs() << '\n';
        }else{
            cout << "(null)\n";
        }
    }
}


/*
 * Helper function to create an llvm integer literal
 * with the address of a pointer as its value
 */
Value* mkPtrInt(Compiler *c, void *addr){
    return c->builder.getInt64((unsigned long)addr);
}

<<<<<<< HEAD
=======

void Compiler::stoTypeVar(string const& name, AnType *ty){
    Value *addr = builder.getInt64((unsigned long)ty);
    TypedValue tv = TypedValue(addr, AnType::getPrimitive(TT_Type));
    Assignment a{Assignment::TypeVar, nullptr};
    Variable *var = new Variable(name, tv, scope, a);
    stoVar(name, var);
}

AnType* Compiler::lookupTypeVar(string const& name) const{
    auto tvar = lookup(name);
    if(!tvar) return nullptr;

    return extractTypeValue(tvar->tval);
}


AnDataType* Compiler::lookupType(string const& tyname) const{
    auto& ut = mergedCompUnits->userTypes;
    auto it = ut.find(tyname);
    if(it != ut.end())
        return it->getValue();
    return nullptr;
}

Trait* Compiler::lookupTrait(string const& tyname) const{
    auto& ts = mergedCompUnits->traits;
    auto it = ts.find(tyname);
    if(it != ts.end())
        return it->getValue().get();
    return nullptr;
}


inline void Compiler::stoType(AnDataType *dt, string const& typeName){
    //shared_ptr<AnDataType> dt{ty};
    compUnit->userTypes[typeName] = dt;
    mergedCompUnits->userTypes[typeName] = dt;
}


>>>>>>> 50eeb0ff
/**
 * Returns the directory prefix of a filename.
 * If there is none, an empty string is returned.
 * Eg. dirprefix("path/to/file") == "path/to/"
 */
string dirprefix(string &f){
    auto c = f.find_last_of("/");
    if(c != string::npos){
        return f.substr(0, c+1);
    }else{
        return "";
    }
}


/**
 * @brief The main constructor for Compiler
 *
 * @param _fileName Name of the file being compiled
 * @param lib Set to true if this module should be compiled as a library
 * @param llvmCtxt The llvmCtxt possibly shared with another module
 */
Compiler::Compiler(const char *_fileName, bool lib, shared_ptr<LLVMContext> llvmCtxt) :
        ctxt(llvmCtxt ? llvmCtxt : shared_ptr<LLVMContext>(new LLVMContext())),
        builder(*ctxt),
        compCtxt(new CompilerCtxt()),
        ctCtxt(new CompilerCtCtxt()),
        compiled(false),
        isLib(lib),
        isJIT(false),
        fileName(_fileName? _fileName : "(stdin)"),
        funcPrefix(""),
        scope(0), optLvl(2), fnScope(1){

    if(_fileName){
        string* fileName_cpy = new string(fileName);
        setLexer(new Lexer(fileName_cpy));
        yy::parser p{};
        int flag = p.parse();
        if(flag != PE_OK){ //parsing error, cannot procede
            //print out remaining errors
            int tok;
            yy::location loc;
            while((tok = yylexer->next(&loc)) != Tok_Newline && tok != 0);
            while(p.parse() != PE_OK && yylexer->peek() != 0);

            fputs("Syntax error, aborting.\n", stderr);
            exit(flag);
        }

        RootNode* root = parser::getRootNode();
        this->ast = root;
    }

    auto fileNameWithoutExt = removeFileExt(fileName);

    //Add this module to the cache to ensure it is not compiled twice
    outFile = fileNameWithoutExt;
	if (outFile.empty())
		outFile = "a.out";

    module.reset(new llvm::Module(outFile, *ctxt));
}

/**
 * @brief Constructor for a Compiler compiling a sub-module within the current file.  Currently only
 * used for string interpolation.
 *
 * @param root The node to set as the root node (does not need to be a RootNode already)
 * @param modName Name of the module being compiled
 * @param fName Name of the file being compiled
 * @param lib Set to true if this module should be compiled as a library
 * @param llvmCtxt The llvmCtxt shared from the parent Module
 */
Compiler::Compiler(Compiler *c, Node *root, string modName, bool lib) :
        ctxt(c->ctxt),
        builder(*ctxt),
        compCtxt(new CompilerCtxt()),
        ctCtxt(c->ctCtxt),
        compiled(false),
        isLib(lib),
        isJIT(false),
        fileName(c->fileName),
        outFile(modName),
        funcPrefix(""),
        scope(0), optLvl(2), fnScope(1){

    module.reset(new llvm::Module(outFile, *ctxt));
    this->ast = (RootNode*)root;
}


void Compiler::processArgs(CompilerArgs *args){
    string out = "";
    bool shouldGenerateExecutable = true;

    if(auto *arg = args->getArg(Args::OutputName)){
        outFile = arg->arg;
        out = outFile;
    }

    if(auto *arg = args->getArg(Args::OptLvl)){
        if(arg->arg == "0") optLvl = 0;
        else if(arg->arg == "1") optLvl = 1;
        else if(arg->arg == "2") optLvl = 2;
        else if(arg->arg == "3") optLvl = 3;
        else{ cerr << "Unrecognized OptLvl " << arg->arg << endl; return; }
    }


    //make sure even non-called functions are included in the binary
    //if the -lib flag is set
    if(args->hasArg(Args::Lib)){
        isLib = true;
        if(!compiled) compile();

        for(auto &f : ast->funcs)
            CompilingVisitor::compile(this, f);
    }

    if(args->hasArg(Args::Check)){
        if(!compiled) compile();
        shouldGenerateExecutable = false;
    }

    if(args->hasArg(Args::EmitLLVM)){
        emitIR();
        shouldGenerateExecutable = false;
    }

    if(args->hasArg(Args::Parse))
        shouldGenerateExecutable = false;

    if(args->hasArg(Args::CompileToObj)){
        compileObj(out);
        shouldGenerateExecutable = false;
    }

    if(args->hasArg(Args::CompileAndRun))
        shouldGenerateExecutable = true;

    if(shouldGenerateExecutable){
        compileNative();

        if(!errorCount() && args->hasArg(Args::CompileAndRun)){
            int res = system((AN_EXEC_STR + outFile).c_str());
            if(res) return; //silence unused return result warning
        }
    }
}

Compiler::~Compiler(){
    if(yylexer){
        delete yylexer;
        yylexer = 0;
    }
}

} //end of namespace ante<|MERGE_RESOLUTION|>--- conflicted
+++ resolved
@@ -1003,21 +1003,6 @@
 
         builder.CreateStore(&*args, argc);
         builder.CreateStore(&*++args, argv);
-<<<<<<< HEAD
-=======
-
-        AnType *argcAnty = BasicModifier::get(AnType::getPrimitive(TT_I32), Tok_Global);
-        AnType *argvAnty = BasicModifier::get(AnPtrType::get(AnPtrType::get(AnType::getPrimitive(TT_C8))), Tok_Global);
-
-        Assignment assignment{Assignment::Parameter, nullptr};
-
-        stoVar("argc", new Variable("argc", TypedValue(builder.CreateLoad(argc), argcAnty), 1, assignment));
-        stoVar("argv", new Variable("argv", TypedValue(builder.CreateLoad(argv), argvAnty), 1, assignment));
-
-        main_fn_ty = AnFunctionType::get(AnType::getU8(), {argcAnty, argvAnty});
-    }else{
-        main_fn_ty = AnFunctionType::get(AnType::getU8(), {});
->>>>>>> 50eeb0ff
     }
 
     return main;
@@ -1245,50 +1230,6 @@
     return c->builder.getInt64((unsigned long)addr);
 }
 
-<<<<<<< HEAD
-=======
-
-void Compiler::stoTypeVar(string const& name, AnType *ty){
-    Value *addr = builder.getInt64((unsigned long)ty);
-    TypedValue tv = TypedValue(addr, AnType::getPrimitive(TT_Type));
-    Assignment a{Assignment::TypeVar, nullptr};
-    Variable *var = new Variable(name, tv, scope, a);
-    stoVar(name, var);
-}
-
-AnType* Compiler::lookupTypeVar(string const& name) const{
-    auto tvar = lookup(name);
-    if(!tvar) return nullptr;
-
-    return extractTypeValue(tvar->tval);
-}
-
-
-AnDataType* Compiler::lookupType(string const& tyname) const{
-    auto& ut = mergedCompUnits->userTypes;
-    auto it = ut.find(tyname);
-    if(it != ut.end())
-        return it->getValue();
-    return nullptr;
-}
-
-Trait* Compiler::lookupTrait(string const& tyname) const{
-    auto& ts = mergedCompUnits->traits;
-    auto it = ts.find(tyname);
-    if(it != ts.end())
-        return it->getValue().get();
-    return nullptr;
-}
-
-
-inline void Compiler::stoType(AnDataType *dt, string const& typeName){
-    //shared_ptr<AnDataType> dt{ty};
-    compUnit->userTypes[typeName] = dt;
-    mergedCompUnits->userTypes[typeName] = dt;
-}
-
-
->>>>>>> 50eeb0ff
 /**
  * Returns the directory prefix of a filename.
  * If there is none, an empty string is returned.
