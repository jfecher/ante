
<<<<<<< HEAD
type Vec = i32* _data, u32 len, u32 cap
=======
type Vec = [i32] _data, u32 len cap
>>>>>>> 259c5cae


fun Vec := Vec(i32* malloc 32, 0u32, 8u32)


fun Vec.reserve: mut Vec* v, u32 numElems
    if v.len + numElems > v.cap then
        let ptr = realloc{void* v._data, v.cap * 8}

        if ptr == void* 0 then
            printf "Error in reserving %u elements for Vec\n" numElems
            return ()

        v._data = i32* ptr
        v.cap += numElems


fun Vec.push: mut Vec* v, i32 elem
    if v.len >= v.cap then
        Vec.reserve v v.cap

    v._data#v.len = elem
    v.len += 1


fun print: Vec v
    printne "{"

    var i = 0
    while i < v.len do
        if i + 1 == v.len then
            printf "%d" (v#0#i)
        else
            printf "%d, " (v#0#i)

        i += 1

    print " }"


var v = Vec()

var i = 1
while i <= 100 do
    Vec.push (&v) i
    i += 1

print v

free <| void* v._data<|MERGE_RESOLUTION|>--- conflicted
+++ resolved
@@ -1,10 +1,5 @@
 
-<<<<<<< HEAD
-type Vec = i32* _data, u32 len, u32 cap
-=======
-type Vec = [i32] _data, u32 len cap
->>>>>>> 259c5cae
-
+type Vec = i32* _data, u32 len cap
 
 fun Vec := Vec(i32* malloc 32, 0u32, 8u32)
 
