<<<<<<< HEAD
cmake_minimum_required(VERSION 3.2)
=======
cmake_minimum_required(VERSION 3.4.3)
>>>>>>> ff15d26e
project(ante)

set(PROJECT_VERSION_MAJOR 0)
set(PROJECT_VERSION_MINOR 9)
set(PROJECT_VERSION_PATCH 0)

set(CMAKE_CXX_STANDARD 17)

include_directories(include)
include_directories(src)

# initialize llvm submodule
find_package(Git QUIET)
if(GIT_FOUND AND EXISTS "${PROJECT_SOURCE_DIR}/.git")
    # Update submodules as needed
    option(GIT_SUBMODULE "Check submodules during build" ON)
    if(GIT_SUBMODULE)
        message(STATUS "Submodule update")
        execute_process(COMMAND ${GIT_EXECUTABLE} submodule update --init --recursive
                WORKING_DIRECTORY ${CMAKE_CURRENT_SOURCE_DIR}
                RESULT_VARIABLE GIT_SUBMOD_RESULT)
        if(NOT GIT_SUBMOD_RESULT EQUAL "0")
            message(FATAL_ERROR "git submodule update --init failed with ${GIT_SUBMOD_RESULT}, please checkout submodules")
        endif()
    endif()
endif()

if(NOT EXISTS "${PROJECT_SOURCE_DIR}/llvm/CMakeLists.txt")
    message(FATAL_ERROR "The submodules were not downloaded! GIT_SUBMODULE was turned off or failed. Please update submodules and try again.")
endif()

# Check if llvm >= 8.0 exists in the system or if the submodule should be built
find_package(LLVM 8.0 CONFIG)
if (NOT LLVM_FOUND)
    message("System LLVM was not found, LLVM will be built from the submodule.")
    set(LLVM_TARGETS_TO_BUILD "X86" CACHE INTERNAL "")
    option(LLVM_BUILD_RUNTIME OFF)
    option(LLVM_BUILD_TOOLS OFF)
    option(LLVM_INCLUDE_DOCS OFF)
    option(LLVM_INCLUDE_EXAMPLES OFF)
    option(LLVM_INCLUDE_TESTS OFF)
    option(LLVM_INCLUDE_TOOLS OFF)
    option(LLVM_INCLUDE_UTILS OFF)
    option(WITH_POLLY OFF)
    option(Wno-dev OFF)
    # LLVM needs to be built out-of-tree
    add_subdirectory(llvm ${CMAKE_BINARY_DIR}/llvm_build)
    set(LLVM_DIR "${CMAKE_BINARY_DIR}/llvm_build/lib/cmake/llvm")

    # now tries to find LLVM again
    find_package(LLVM 8.0 REQUIRED CONFIG)
    if (NOT LLVM_FOUND)
        message(WARNING "Couldn't build LLVM from the submodule. You might need to run `git submodule update --init`")
    endif()
endif()


# Add the parser generation step
find_package(BISON)
set(AN_PARSER_SRC ${CMAKE_SOURCE_DIR}/src/parser.cpp)
set(AN_YYPARSER_H ${CMAKE_SOURCE_DIR}/include/yyparser.h)
set(AN_SYNTAX_Y ${CMAKE_SOURCE_DIR}/src/syntax.y)
bison_target(parser ${AN_SYNTAX_Y} ${AN_PARSER_SRC} COMPILE_FLAGS "-Lc++ -o${AN_PARSER_SRC} --defines=${AN_YYPARSER_H}")

include_directories(${LLVM_INCLUDE_DIRS})
add_definitions(${LLVM_DEFINITIONS})


add_library(antecommon SHARED
        include/antevalue.h
        include/antype.h
        include/args.h
        include/compapi.h
        include/compiler.h
        include/constraintfindingvisitor.h
        include/declaration.h
        include/error.h
        include/funcdecl.h
        include/function.h
        include/lazystr.h
        include/lexer.h
        include/module.h
        include/nameresolution.h
        include/nodecl.h
        include/nodevisitor.h
        include/parser.h
        include/pattern.h
        include/ptree.h
        include/repl.h
        include/result.h
        include/scopeguard.h
        include/substitutingvisitor.h
        include/target.h
        include/tokens.h
        include/trait.h
        include/typedvalue.h
        include/typeinference.h
        include/types.h
        include/unification.h
        include/uniontag.h
        include/variable.h
        ${BISON_parser_OUTPUT_HEADER}
        src/antevalue.cpp
        src/antevisitor.cpp
        src/antype.cpp
        src/args.cpp
        src/compapi.cpp
        src/compiler.cpp
        src/constraintfindingvisitor.cpp
        src/error.cpp
        src/function.cpp
        src/lazystr.cpp
        src/lexer.cpp
        src/nameresolution.cpp
        src/nodeprinter.cpp
        src/operator.cpp
        ${BISON_parser_OUTPUT_SOURCE}
        src/pattern.cpp
        src/ptree.cpp
        src/repl.cpp
        src/substitutingvisitor.cpp
        src/typeinference.cpp
        src/types.cpp
        src/unification.cpp)

# Find the libraries that correspond to the LLVM components
# that we wish to use
llvm_map_components_to_libnames(llvm_libs core native bitwriter passes target all)

add_executable(ante src/ante.cpp)
target_link_libraries(ante antecommon)
target_link_libraries(ante ${llvm_libs})

add_executable(antetests
        tests/unit/catch.hpp
        tests/unit/main.cpp
        tests/unit/nameresolutiontests.cpp
        tests/unit/sizeinbits.cpp
        tests/unit/typechecks.cpp
        tests/unit/unittest.h)

target_link_libraries(antetests antecommon)
target_link_libraries(antetests ${llvm_libs})

# depends on targets: llvm-headers and llvm-libraries intrinsics_gen table_gen<|MERGE_RESOLUTION|>--- conflicted
+++ resolved
@@ -1,8 +1,4 @@
-<<<<<<< HEAD
-cmake_minimum_required(VERSION 3.2)
-=======
 cmake_minimum_required(VERSION 3.4.3)
->>>>>>> ff15d26e
 project(ante)
 
 set(PROJECT_VERSION_MAJOR 0)
@@ -34,7 +30,7 @@
     message(FATAL_ERROR "The submodules were not downloaded! GIT_SUBMODULE was turned off or failed. Please update submodules and try again.")
 endif()
 
-# Check if llvm >= 8.0 exists in the system or if the submodule should be built
+# Check if llvm 8.0 exists in the system or if the submodule should be built
 find_package(LLVM 8.0 CONFIG)
 if (NOT LLVM_FOUND)
     message("System LLVM was not found, LLVM will be built from the submodule.")
